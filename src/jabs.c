--- conflicted
+++ resolved
@@ -588,30 +588,6 @@
     }
 }
 
-<<<<<<< HEAD
-void foil_traverse(ion *p, const sample *foil, const sim_workspace *ws) {
-    if(!foil)
-        return;
-    depth d = {.i = 0, .x = 0.0};
-    ion ion_foil = *p;
-    ion_set_angle(&ion_foil, 0.0, 0.0); /* Foils are not tilted. We use a temporary copy of "p" to do this step. */
-    size_t i = 0;
-    while(1) {
-        i++;
-        if(foil->ranges[foil->n_ranges - 1].x - d.x < DEPTH_TOLERANCE) {
-            break;
-        }
-        depth d_after = stop_step(ws, &ion_foil, foil, d,
-                                  ws->params->stop_step_exiting == 0.0 ? ws->params->stop_step_fudge_factor * (p->E * 0.05 + sqrt(p->S) + 1.0 * C_KEV) : ws->params->stop_step_exiting);
-        if(ion_foil.E < ws->emin) {
-            break;
-        }
-        d = d_after;
-    }
-    p->E = ion_foil.E;
-    p->S = ion_foil.S;
-}
-
 double stop_step_calc_incident(const sim_workspace *ws, const ion *ion) {
     if(ws->params->stop_step_incident > 0.0) {
         return ws->params->stop_step_incident;
@@ -626,8 +602,6 @@
     return step;
 }
 
-=======
->>>>>>> 02f9c6d2
 double stop_step_calculate(const sim_workspace *ws, const ion *ion) { /* Calculate stop step to take */
     if(ws->params->stop_step_incident > 0) {
         return ws->params->stop_step_incident;
